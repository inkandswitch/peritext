--- conflicted
+++ resolved
@@ -4,10 +4,6 @@
 import type { Editor } from "./bridge"
 import { Mark } from "prosemirror-model"
 import Micromerge from "./micromerge"
-<<<<<<< HEAD
-import { change } from "./automate"
-=======
->>>>>>> 7929c147
 import { Transaction } from "prosemirror-state"
 
 const publisher = new Publisher<Array<Change>>()
